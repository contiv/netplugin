# Docker v2plugin container with OVS / netplugin / netmaster

FROM alpine:3.6
LABEL maintainer "Cisco Contiv (https://contiv.github.io)"

RUN mkdir -p /run/docker/plugins /etc/openvswitch /var/run/contiv/log \
 && echo 'http://dl-cdn.alpinelinux.org/alpine/v3.4/main' >> /etc/apk/repositories \
<<<<<<< HEAD
 && apk --no-cache add \
      openvswitch=2.5.0-r0 iptables ca-certificates openssl curl bash \
 && wget -q -O /etc/apk/keys/sgerrand.rsa.pub https://raw.githubusercontent.com/andyshinn/alpine-pkg-glibc/master/sgerrand.rsa.pub \
 && wget https://github.com/andyshinn/alpine-pkg-glibc/releases/download/2.23-r1/glibc-2.23-r1.apk \
 && apk --no-cache add glibc-2.23-r1.apk
=======
 && apk --no-cache add openvswitch=2.5.0-r0 iptables ca-certificates openssl curl
>>>>>>> 6fcec36d

# copy in binaries and scripts
ARG TAR_FILE
ADD ${TAR_FILE} /
COPY startcontiv.sh /

# this container is never run, it is exported for docker to run as a plugin,
# the startcontiv.sh script and the netplugin binaries are copied into the
# plugin's rootfs after export, this avoids copying into and out of container
ENTRYPOINT ["/startcontiv.sh"]<|MERGE_RESOLUTION|>--- conflicted
+++ resolved
@@ -5,15 +5,8 @@
 
 RUN mkdir -p /run/docker/plugins /etc/openvswitch /var/run/contiv/log \
  && echo 'http://dl-cdn.alpinelinux.org/alpine/v3.4/main' >> /etc/apk/repositories \
-<<<<<<< HEAD
  && apk --no-cache add \
-      openvswitch=2.5.0-r0 iptables ca-certificates openssl curl bash \
- && wget -q -O /etc/apk/keys/sgerrand.rsa.pub https://raw.githubusercontent.com/andyshinn/alpine-pkg-glibc/master/sgerrand.rsa.pub \
- && wget https://github.com/andyshinn/alpine-pkg-glibc/releases/download/2.23-r1/glibc-2.23-r1.apk \
- && apk --no-cache add glibc-2.23-r1.apk
-=======
- && apk --no-cache add openvswitch=2.5.0-r0 iptables ca-certificates openssl curl
->>>>>>> 6fcec36d
+      openvswitch=2.5.0-r0 iptables ca-certificates openssl curl bash
 
 # copy in binaries and scripts
 ARG TAR_FILE
