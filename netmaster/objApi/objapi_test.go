/***
Copyright 2014 Cisco Systems Inc. All rights reserved.

Licensed under the Apache License, Version 2.0 (the "License");
you may not use this file except in compliance with the License.
You may obtain a copy of the License at
http://www.apache.org/licenses/LICENSE-2.0

Unless required by applicable law or agreed to in writing, software
distributed under the License is distributed on an "AS IS" BASIS,
WITHOUT WARRANTIES OR CONDITIONS OF ANY KIND, either express or implied.
See the License for the specific language governing permissions and
limitations under the License.
*/

package objApi

import (
	"log"
	"net/http"
	"os"
	"testing"
	"time"

	"golang.org/x/net/context"

	"github.com/contiv/contivmodel"
	"github.com/contiv/contivmodel/client"
	"github.com/contiv/netplugin/core"
	"github.com/contiv/netplugin/netmaster/gstate"
	"github.com/contiv/netplugin/netmaster/mastercfg"
	"github.com/contiv/netplugin/netmaster/resources"
	"github.com/contiv/netplugin/state"
	"github.com/contiv/netplugin/utils"
	"github.com/contiv/netplugin/utils/netutils"
	"github.com/contiv/ofnet"
	etcdclient "github.com/coreos/etcd/client"
	"github.com/gorilla/mux"
)

const (
	netmasterTestURL       = "http://localhost:9230"
	netmasterTestListenURL = ":9230"
)

var contivClient *client.ContivClient
var apiController *APIController
var stateStore core.StateDriver

// initStateDriver initialize etcd state driver
func initStateDriver() (core.StateDriver, error) {
	instInfo := core.InstanceInfo{DbURL: "etcd://127.0.0.1:2379"}

	return utils.NewStateDriver(utils.EtcdNameStr, &instInfo)
}

// setup the test netmaster REST server and client
func TestMain(m *testing.M) {
	var err error

	// Setup state store
	stateStore, err = initStateDriver()
	if err != nil {
		log.Fatalf("Error initializing state store. Err: %v", err)
	}
	// little hack to clear all state from etcd
	stateStore.(*state.EtcdStateDriver).KeysAPI.Delete(context.Background(), "/contiv.io", &etcdclient.DeleteOptions{Recursive: true})

	// Setup resource manager
	if _, err = resources.NewStateResourceManager(stateStore); err != nil {
		log.Fatalf("Failed to init resource manager. Error: %s", err)
	}

	router := mux.NewRouter()

	// Create a new api controller
	apiController = NewAPIController(router, "etcd://127.0.0.1:2379")

	ofnetMaster := ofnet.NewOfnetMaster("127.0.0.1", ofnet.OFNET_MASTER_PORT)
	if ofnetMaster == nil {
		log.Fatalf("Error creating ofnet master")
	}

	// initialize policy manager
	mastercfg.InitPolicyMgr(stateStore, ofnetMaster)

	// Create HTTP server
	go http.ListenAndServe(netmasterTestListenURL, router)
	time.Sleep(time.Second)

	// create a new contiv client
	contivClient, err = client.NewContivClient(netmasterTestURL)
	if err != nil {
		log.Fatalf("Error creating contiv client. Err: %v", err)
	}

	exitCode := m.Run()
	if exitCode == 0 {
		cleanupState()
	}
	os.Exit(exitCode)
}

// cleanupState cleans up default tenant and other global state
func cleanupState() {
	// delete default tenant
	err := contivClient.TenantDelete("default")
	if err != nil {
		log.Fatalf("Error deleting default tenant. Err: %v", err)
	}

	// clear global state
	err = contivClient.GlobalDelete("global")
	if err != nil {
		log.Fatalf("Error deleting global state. Err: %v", err)
	}
}

// checkError checks for error and fails teh test
func checkError(t *testing.T, testStr string, err error) {
	if err != nil {
		t.Fatalf("Error during %s. Err: %v", testStr, err)
	}
}

// checkCreateNetwork creates networks and checks for error
func checkCreateNetwork(t *testing.T, expError bool, tenant, network, nwType, encap, subnet, gw string, tag int) {
	net := client.Network{
		TenantName:  tenant,
		NetworkName: network,
		NwType:      nwType,
		Encap:       encap,
		Subnet:      subnet,
		Gateway:     gw,
		PktTag:      tag,
	}
	err := contivClient.NetworkPost(&net)
	if err != nil && !expError {
		t.Fatalf("Error creating network {%+v}. Err: %v", net, err)
	} else if err == nil && expError {
		t.Fatalf("Create network {%+v} succeded while expecing error", net)
	} else if err == nil {
		// verify network is created
		_, err := contivClient.NetworkGet(tenant, network)
		if err != nil {
			t.Fatalf("Error getting network %s/%s. Err: %v", tenant, network, err)
		}
	}
}

// verifyNetworkState verifies network state es as expected
func verifyNetworkState(t *testing.T, tenant, network, nwType, encap, subnet, gw string, subnetLen uint, pktTag, extTag int) {
	networkID := network + "." + tenant
	nwCfg := &mastercfg.CfgNetworkState{}
	nwCfg.StateDriver = stateStore
	err := nwCfg.Read(networkID)
	if err != nil {
		t.Fatalf("Network state for %s not found. Err: %v", networkID, err)
	}

	// verify network params
	if nwCfg.Tenant != tenant || nwCfg.NetworkName != network || nwCfg.NwType != nwType ||
		nwCfg.PktTagType != encap || nwCfg.SubnetIP != netutils.GetSubnetAddr(subnet, subnetLen) || nwCfg.Gateway != gw {
		t.Fatalf("Network state {%+v} did not match expected state", nwCfg)
	}

	// verify network tags
	if (pktTag != 0 && nwCfg.PktTag != pktTag) ||
		(extTag != 0 && nwCfg.ExtPktTag != extTag) {
		t.Fatalf("Network tags %d/%d did not match expected %d/%d",
			nwCfg.PktTag, nwCfg.ExtPktTag, pktTag, extTag)
	}
}

// checkDeleteNetwork deletes networks and looks for error
func checkDeleteNetwork(t *testing.T, expError bool, tenant, network string) {
	err := contivClient.NetworkDelete(tenant, network)
	if err != nil && !expError {
		t.Fatalf("Error deleting network %s/%s. Err: %v", tenant, network, err)
	} else if err == nil && expError {
		t.Fatalf("Delete network %s/%s succeded while expecing error", tenant, network)
	} else if err == nil {
		// verify network is gone
		_, err := contivClient.NetworkGet(tenant, network)
		if err == nil {
			t.Fatalf("Network %s/%s not deleted", tenant, network)
		}

		// verify network state is gone too
		networkID := network + "." + tenant
		nwCfg := &mastercfg.CfgNetworkState{}
		nwCfg.StateDriver = stateStore
		err = nwCfg.Read(networkID)
		if err == nil {
			t.Fatalf("Network state %s not deleted", networkID)
		}
	}
}

// checkGlobalSet sets global state and verifies state
func checkGlobalSet(t *testing.T, expError bool, fabMode, vlans, vxlans string) {
	gl := client.Global{
		Name:             "global",
		NetworkInfraType: fabMode,
		Vlans:            vlans,
		Vxlans:           vxlans,
	}
	err := contivClient.GlobalPost(&gl)
	if err != nil && !expError {
		t.Fatalf("Error setting global {%+v}. Err: %v", gl, err)
	} else if err == nil && expError {
		t.Fatalf("Set global {%+v} succeded while expecing error", gl)
	} else if err == nil {
		// verify global state
		gotGl, err := contivClient.GlobalGet("global")
		if err != nil {
			t.Fatalf("Error getting global object. Err: %v", err)
		}

		// verify expected values
		if gotGl.NetworkInfraType != fabMode || gotGl.Vlans != vlans || gotGl.Vxlans != vxlans {
			t.Fatalf("Error Got global state {%+v} does not match expected %s, %s, %s", gotGl, fabMode, vlans, vxlans)
		}

		// verify the state created
		gCfg := &gstate.Cfg{}
		gCfg.StateDriver = stateStore
		err = gCfg.Read("")
		if err != nil {
			t.Fatalf("Error reading global cfg state. Err: %v", err)
		}

		if gCfg.Auto.VLANs != vlans || gCfg.Auto.VXLANs != vxlans {
			t.Fatalf("global config Vlan/Vxlan ranges %s/%s are not same as %s/%s",
				gCfg.Auto.VLANs, gCfg.Auto.VXLANs, vlans, vxlans)
		}

		// verify global oper state
		gOper := &gstate.Oper{}
		gOper.StateDriver = stateStore
		err = gOper.Read("")
		if err != nil {
			t.Fatalf("Error reading global oper state. Err: %v", err)
		}

		// verify vxlan resources
		vxlanRsrc := &resources.AutoVXLANCfgResource{}
		vxlanRsrc.StateDriver = stateStore
		if err := vxlanRsrc.Read("global"); err != nil {
			t.Fatalf("Error reading vxlan resource. Err: %v", err)
		}

		// verify vlan resource
		vlanRsrc := &resources.AutoVLANCfgResource{}
		vlanRsrc.StateDriver = stateStore
		if err := vlanRsrc.Read("global"); err != nil {
			t.Fatalf("Error reading vlan resource. Err: %v", err)
		}
	}
}

// checkCreatePolicy creates policy and verifies
func checkCreatePolicy(t *testing.T, expError bool, tenant, policy string) {
	pol := client.Policy{
		TenantName: tenant,
		PolicyName: policy,
	}
	err := contivClient.PolicyPost(&pol)
	if err != nil && !expError {
		t.Fatalf("Error creating policy {%+v}. Err: %v", pol, err)
	} else if err == nil && expError {
		t.Fatalf("Create policy {%+v} succeded while expecing error", pol)
	} else if err == nil {
		// verify policy is created
		_, err := contivClient.PolicyGet(tenant, policy)
		if err != nil {
			t.Fatalf("Error getting policy %s/%s. Err: %v", tenant, policy, err)
		}
	}
}

// checkDeletePolicy deletes policy and verifies
func checkDeletePolicy(t *testing.T, expError bool, tenant, policy string) {
	err := contivClient.PolicyDelete(tenant, policy)
	if err != nil && !expError {
		t.Fatalf("Error deleting policy %s/%s. Err: %v", tenant, policy, err)
	} else if err == nil && expError {
		t.Fatalf("Delete policy %s/%s succeded while expecing error", tenant, policy)
	} else if err == nil {
		// verify policy is gone
		_, err := contivClient.PolicyGet(tenant, policy)
		if err == nil {
			t.Fatalf("Policy %s/%s not deleted", tenant, policy)
		}
	}
}

// checkCreateRule creates rule and checks for error
func checkCreateRule(t *testing.T, expError bool, tenant, policy, ruleID, dir, fnet, fepg, fip, tnet, tepg, tip, proto, act string, prio, port int) {
	pol := client.Rule{
		TenantName:        tenant,
		PolicyName:        policy,
		RuleID:            ruleID,
		Direction:         dir,
		Priority:          prio,
		FromNetwork:       fnet,
		FromEndpointGroup: fepg,
		FromIpAddress:     fip,
		ToNetwork:         tnet,
		ToEndpointGroup:   tepg,
		ToIpAddress:       tip,
		Protocol:          proto,
		Port:              port,
		Action:            act,
	}
	err := contivClient.RulePost(&pol)
	if err != nil && !expError {
		t.Fatalf("Error creating rule {%+v}. Err: %v", pol, err)
	} else if err == nil && expError {
		t.Fatalf("Create rule {%+v} succeded while expecing error", pol)
	} else if err == nil {
		// verify rule is created
		_, err := contivClient.RuleGet(tenant, policy, ruleID)
		if err != nil {
			t.Fatalf("Error getting rule %s/%s/%s. Err: %v", tenant, policy, ruleID, err)
		}
	}
}

// checkDeleteRule deletes rule
func checkDeleteRule(t *testing.T, expError bool, tenant, policy, ruleID string) {
	err := contivClient.RuleDelete(tenant, policy, ruleID)
	if err != nil && !expError {
		t.Fatalf("Error deleting rule %s/%s/%s. Err: %v", tenant, policy, ruleID, err)
	} else if err == nil && expError {
		t.Fatalf("Delete rule %s/%s/%s succeded while expecing error", tenant, policy, ruleID)
	} else if err == nil {
		// verify rule is gone
		_, err := contivClient.RuleGet(tenant, policy, ruleID)
		if err == nil {
			t.Fatalf("Policy %s/%s/%s not deleted", tenant, policy, ruleID)
		}
	}
}

// checkCreateEpg creates an EPG
func checkCreateEpg(t *testing.T, expError bool, tenant, network, group string, policies []string) {
	epg := client.EndpointGroup{
		TenantName:  tenant,
		NetworkName: network,
		GroupName:   group,
		Policies:    policies,
	}
	err := contivClient.EndpointGroupPost(&epg)
	if err != nil && !expError {
		t.Fatalf("Error creating epg {%+v}. Err: %v", epg, err)
	} else if err == nil && expError {
		t.Fatalf("Create epg {%+v} succeded while expecing error", epg)
	} else if err == nil {
		// verify epg is created
		_, err := contivClient.EndpointGroupGet(tenant, group)
		if err != nil {
			t.Fatalf("Error getting epg %s/%s/%s. Err: %v", tenant, network, group, err)
		}
	}
}

// verifyEpgPolicy verifies an EPG policy state
func verifyEpgPolicy(t *testing.T, tenant, network, group, policy string) {
	epgKey := tenant + ":" + group
	policyKey := tenant + ":" + policy
	epgpKey := epgKey + ":" + policyKey

	// find the endpoint group
	epg := contivModel.FindEndpointGroup(epgKey)
	if epg == nil {
		t.Fatalf("Error finding EPG %s", epgKey)
	}

	// find the policy
	pol := contivModel.FindPolicy(policyKey)
	if pol == nil {
		t.Fatalf("Error finding policy %s", policyKey)
	}

	// See if it already exists
	gp := mastercfg.FindEpgPolicy(epgpKey)
	if gp == nil {
		t.Fatalf("Error finding EPG policy %s", epgpKey)
	}

	// verify all rules exist in epg policy
	for ruleKey := range pol.LinkSets.Rules {
		if gp.RuleMaps[ruleKey] == nil {
			t.Fatalf("Rule %s not found in EPG policy %s", ruleKey, epgpKey)
		}
	}
}

// checkEpgPolicyDeleted verifies EPG policy is deleted
func checkEpgPolicyDeleted(t *testing.T, tenant, network, group, policy string) {
	epgKey := tenant + ":" + group
	policyKey := tenant + ":" + policy
	epgpKey := epgKey + ":" + policyKey

	// See if it already exists
	gp := mastercfg.FindEpgPolicy(epgpKey)
	if gp != nil {
		t.Fatalf("Found EPG policy %s while expecing it to be deleted", epgpKey)
	}

}

// checkDeleteEpg deletes EPG
func checkDeleteEpg(t *testing.T, expError bool, tenant, network, group string) {
	err := contivClient.EndpointGroupDelete(tenant, group)
	if err != nil && !expError {
		t.Fatalf("Error deleting epg %s/%s. Err: %v", tenant, group, err)
	} else if err == nil && expError {
		t.Fatalf("Delete epg %s/%s succeded while expecing error", tenant, group)
	} else if err == nil {
		// verify epg is gone
		_, err := contivClient.EndpointGroupGet(tenant, group)
		if err == nil {
			t.Fatalf("EndpointGroup %s/%s/%s not deleted", tenant, network, group)
		}
	}
}

// checkCreateAppProfile creates app-profiles and checks for error
func checkCreateAppProfile(t *testing.T, expError bool, tenant, profName string, epgs []string) {
	prof := client.AppProfile{
		TenantName:     tenant,
		AppProfileName: profName,
		EndpointGroups: epgs,
	}
	err := contivClient.AppProfilePost(&prof)
	if err != nil && !expError {
		t.Fatalf("Error creating AppProfile {%+v}. Err: %v", prof, err)
	} else if err == nil && expError {
		t.Fatalf("Create AppProfile {%+v} succeded while expecing error", prof)
	} else if err == nil {
		// verify AppProfile is created
		_, err := contivClient.AppProfileGet(tenant, profName)
		if err != nil {
			t.Fatalf("Error getting AppProfile %s/%s. Err: %v", tenant, profName, err)
		}
	}
}

// verifyAppProfile creates app-profiles and checks for error
func verifyAppProfile(t *testing.T, expError bool, tenant, profName string, epgs []string) {
	profKey := tenant + ":" + profName
	prof := contivModel.FindAppProfile(profKey)
	if prof == nil {
		if expError {
			return
		}
		t.Fatalf("Error AppProfile %s/%s not found.", tenant, profName)
	}

	// Verify the epg map
	if len(epgs) != len(prof.EndpointGroups) {
		t.Fatalf("Error epgs %v dont match profile %v", epgs, prof.EndpointGroups)
	}

	epgMap := make(map[string]bool)
	for _, epg := range epgs {
		epgMap[epg] = true
	}

	for _, epg := range prof.EndpointGroups {
		found, res := epgMap[epg]
		if !found || !res {
			t.Fatalf("Error epgs %v dont match profile %v", epgs, prof.EndpointGroups)
		}
	}

}

// checkDeleteAppProfile deletes AppProf and looks for error
func checkDeleteAppProfile(t *testing.T, expError bool, tenant, prof string) {
	err := contivClient.AppProfileDelete(tenant, prof)
	if err != nil && !expError {
		t.Fatalf("Error deleting AppProfile %s/%s. Err: %v", tenant, prof, err)
	} else if err == nil && expError {
		t.Fatalf("Delete AppProfile %s/%s succeded while expecing error", tenant, prof)
	} else if err == nil {
		// verify AppProfile is gone
		_, err := contivClient.AppProfileGet(tenant, prof)
		if err == nil {
			t.Fatalf("AppProfile %s/%s not deleted", tenant, prof)
		}
	}
}

// TestTenantAddDelete tests tenant add delete
func TestTenantAddDelete(t *testing.T) {
	// tenant params
	tenant := client.Tenant{
		TenantName: "tenant1",
	}

	// create a tenant
	err := contivClient.TenantPost(&tenant)
	checkError(t, "create tenant", err)
	err = contivClient.TenantPost(&client.Tenant{TenantName: "tenant-valid"})
	checkError(t, "create tenant", err)

	// Get the tenant and verify it exists
	gotTenant, err := contivClient.TenantGet("tenant1")
	checkError(t, "get tenant", err)

	if gotTenant.TenantName != tenant.TenantName {
		t.Fatalf("Got invalid tenant name. expecting %s. Got %s", tenant.TenantName, gotTenant.TenantName)
	}

	// Try creating invalid names and verify we get an error
	if contivClient.TenantPost(&client.Tenant{TenantName: "tenant:invalid"}) == nil {
		t.Fatalf("tenant create succedded while expecting error")
	}
	if contivClient.TenantPost(&client.Tenant{TenantName: "tenant|invalid"}) == nil {
		t.Fatalf("tenant create succedded while expecting error")
	}
	if contivClient.TenantPost(&client.Tenant{TenantName: "tenant\\invalid"}) == nil {
		t.Fatalf("tenant create succedded while expecting error")
	}
	if contivClient.TenantPost(&client.Tenant{TenantName: "tenant#invalid"}) == nil {
		t.Fatalf("tenant create succedded while expecting error")
	}
	if contivClient.TenantPost(&client.Tenant{TenantName: "-tenant"}) == nil {
		t.Fatalf("tenant create succedded while expecting error")
	}
	if contivClient.TenantPost(&client.Tenant{TenantName: "tenant@invalid"}) == nil {
		t.Fatalf("tenant create succedded while expecting error")
	}
	if contivClient.TenantPost(&client.Tenant{TenantName: "tenant!invalid"}) == nil {
		t.Fatalf("tenant create succedded while expecting error")
	}
	if contivClient.TenantPost(&client.Tenant{TenantName: "tenant~invalid"}) == nil {
		t.Fatalf("tenant create succedded while expecting error")
	}
	if contivClient.TenantPost(&client.Tenant{TenantName: "tenant*invalid"}) == nil {
		t.Fatalf("tenant create succedded while expecting error")
	}
	if contivClient.TenantPost(&client.Tenant{TenantName: "tenant^invalid"}) == nil {
		t.Fatalf("tenant create succedded while expecting error")
	}

	// delete tenant
	err = contivClient.TenantDelete("tenant1")
	checkError(t, "delete tenant", err)
	err = contivClient.TenantDelete("tenant-valid")
	checkError(t, "delete tenant", err)

	// find again and make sure its gone
	_, err = contivClient.TenantGet("tenant1")
	if err == nil {
		t.Fatalf("Tenant was not deleted")
	}
}

// TestNetworkAddDelete tests network create/delete REST api
func TestNetworkAddDelete(t *testing.T) {
	// Basic vlan network
	checkCreateNetwork(t, false, "default", "contiv", "", "vlan", "10.1.1.1/24", "10.1.1.254", 1)
	verifyNetworkState(t, "default", "contiv", "data", "vlan", "10.1.1.1", "10.1.1.254", 24, 1, 0)
	checkDeleteNetwork(t, false, "default", "contiv")

	// Basic Vxlan network
	checkCreateNetwork(t, false, "default", "contiv", "", "vxlan", "10.1.1.1/16", "10.1.1.254", 1)
	verifyNetworkState(t, "default", "contiv", "data", "vxlan", "10.1.1.1", "10.1.1.254", 16, 1, 1)
	checkDeleteNetwork(t, false, "default", "contiv")

	// Basic network with '-' in the name
	checkCreateNetwork(t, false, "default", "contiv-valid", "", "vxlan", "10.1.1.1/16", "10.1.1.254", 1)
	verifyNetworkState(t, "default", "contiv-valid", "data", "vxlan", "10.1.1.1", "10.1.1.254", 16, 1, 1)
	checkDeleteNetwork(t, false, "default", "contiv-valid")

	// Basic network without gateway
	checkCreateNetwork(t, false, "default", "contiv-gw", "", "vxlan", "10.1.1.1/16", "", 1)
	verifyNetworkState(t, "default", "contiv-gw", "data", "vxlan", "10.1.1.1", "", 16, 1, 1)
	checkDeleteNetwork(t, false, "default", "contiv-gw")

	// Infra vlan network create and delete
	checkCreateNetwork(t, false, "default", "infraNw", "infra", "vlan", "10.1.1.1/24", "10.1.1.254", 1)
	time.Sleep(time.Second)
	verifyNetworkState(t, "default", "infraNw", "infra", "vlan", "10.1.1.1", "10.1.1.254", 24, 1, 0)
	checkDeleteNetwork(t, false, "default", "infraNw")
	time.Sleep(time.Second)

	// Try creating network with invalid names
	checkCreateNetwork(t, true, "default", "contiv:invalid", "infra", "vlan", "10.1.1.1/24", "10.1.1.254", 1)
	checkCreateNetwork(t, true, "default", "contiv|invalid", "infra", "vlan", "10.1.1.1/24", "10.1.1.254", 1)
	checkCreateNetwork(t, true, "default", "-invalid", "infra", "vlan", "10.1.1.1/24", "10.1.1.254", 1)

	// Try creating network with invalid network type
	checkCreateNetwork(t, true, "default", "infraNw", "infratest", "vlan", "10.1.1.1/24", "10.1.1.254", 1)
	checkCreateNetwork(t, true, "default", "infraNw", "testinfra", "vlan", "10.1.1.1/24", "10.1.1.254", 1)
	checkCreateNetwork(t, true, "default", "infraNw", "testdata", "vlan", "10.1.1.1/24", "10.1.1.254", 1)
	checkCreateNetwork(t, true, "default", "infraNw", "datatest", "vlan", "10.1.1.1/24", "10.1.1.254", 1)

	// Basic IP range network checks
	checkCreateNetwork(t, false, "default", "contiv", "data", "vxlan", "10.1.1.10-20/24", "10.1.1.254", 1)
	verifyNetworkState(t, "default", "contiv", "data", "vxlan", "10.1.1.10", "10.1.1.254", 24, 1, 1)
	checkDeleteNetwork(t, false, "default", "contiv")

	// Try network create with invalid network range
	checkCreateNetwork(t, true, "default", "contiv", "data", "vxlan", "10.1.1.1-70/26", "10.1.1.63", 1)

	// Try network create with invalid subnet length
	checkCreateNetwork(t, true, "default", "contiv", "data", "vxlan", "10.1.1.1/32", "10.1.1.1", 1)

	// try creating network without tenant
	checkCreateNetwork(t, true, "tenant1", "contiv", "data", "vxlan", "10.1.1.1/24", "10.1.1.254", 1)

	// try invalid encap
	checkCreateNetwork(t, true, "default", "contiv", "data", "vvvv", "10.1.1.1/24", "10.1.1.254", 1)

	// try invalid pkt tags
	checkCreateNetwork(t, true, "default", "contiv", "data", "vlan", "10.1.1.1/24", "10.1.1.254", 5000)
	checkCreateNetwork(t, true, "default", "contiv", "data", "vxlan", "10.1.1.1/24", "10.1.1.254", 20000)

	// Try gateway outside the network
	checkCreateNetwork(t, true, "default", "contiv", "data", "vxlan", "10.1.1.1/24", "10.1.2.254", 1)
	checkCreateNetwork(t, true, "default", "contiv", "data", "vxlan", "10.1.1.65-70/26", "10.1.1.1", 2)

	// Try deleting a non-existing network
	checkDeleteNetwork(t, true, "default", "contiv")
}

// TestGlobalSetting tests global REST api
func TestGlobalSetting(t *testing.T) {
	// try basic modification
	checkGlobalSet(t, false, "default", "1-4094", "1-10000")
	// set aci mode
	checkGlobalSet(t, false, "aci", "1-4094", "1-10000")

	// modify vlan/vxlan range
	checkGlobalSet(t, false, "default", "1-1000", "1001-2000")

	// try invalid fabric mode
	checkGlobalSet(t, true, "xyz", "1-4094", "1-10000")

	// try invalid vlan/vxlan range
	checkGlobalSet(t, true, "default", "1-5000", "1-10000")
	checkGlobalSet(t, true, "default", "0-4094", "1-10000")
	checkGlobalSet(t, true, "default", "1", "1-10000")
	checkGlobalSet(t, true, "default", "1?2", "1-10000")
	checkGlobalSet(t, true, "default", "abcd", "1-10000")
	checkGlobalSet(t, true, "default", "1-4094", "1-100000")
	checkGlobalSet(t, true, "default", "1-4094", "1-20000")

	// reset back to default values
	checkGlobalSet(t, false, "default", "1-4094", "1-10000")
}

// TestNetworkPktRanges tests pkt-tag ranges in network REST api
func TestNetworkPktRanges(t *testing.T) {
	// verify auto allocation of vlans
	checkCreateNetwork(t, false, "default", "contiv", "data", "vlan", "10.1.1.1/24", "10.1.1.254", 0)
	verifyNetworkState(t, "default", "contiv", "data", "vlan", "10.1.1.1", "10.1.1.254", 24, 1, 0)
	checkDeleteNetwork(t, false, "default", "contiv")

	// auto allocation of vxlan
	checkCreateNetwork(t, false, "default", "contiv", "data", "vxlan", "10.1.1.1/24", "10.1.1.254", 0)
	verifyNetworkState(t, "default", "contiv", "data", "vxlan", "10.1.1.1", "10.1.1.254", 24, 1, 1)
	checkCreateNetwork(t, false, "default", "contiv2", "data", "vxlan", "10.1.2.1/24", "10.1.2.254", 0)
	verifyNetworkState(t, "default", "contiv2", "data", "vxlan", "10.1.2.1", "10.1.2.254", 24, 2, 2)
	checkCreateNetwork(t, false, "default", "contiv3", "data", "vxlan", "10.1.3.1/24", "10.1.3.254", 1000)
	verifyNetworkState(t, "default", "contiv3", "data", "vxlan", "10.1.3.1", "10.1.3.254", 24, 3, 1000)
	checkDeleteNetwork(t, false, "default", "contiv")
	checkDeleteNetwork(t, false, "default", "contiv2")
	checkDeleteNetwork(t, false, "default", "contiv3")

	// verify duplicate values fail
	checkCreateNetwork(t, false, "default", "contiv1", "data", "vlan", "10.1.1.1/24", "10.1.1.254", 1)
	checkCreateNetwork(t, true, "default", "contiv2", "data", "vlan", "10.1.1.1/24", "10.1.1.254", 1)
	checkDeleteNetwork(t, false, "default", "contiv1")

	checkCreateNetwork(t, false, "default", "contiv1", "data", "vxlan", "10.1.1.1/24", "10.1.1.254", 0)
	checkCreateNetwork(t, true, "default", "contiv2", "data", "vxlan", "10.1.1.1/24", "10.1.1.254", 1)
	checkDeleteNetwork(t, false, "default", "contiv1")

	// shrink ranges and try allocating
	checkGlobalSet(t, false, "default", "100-1000", "1001-2000")
	checkCreateNetwork(t, true, "default", "contiv1", "data", "vlan", "10.1.1.1/24", "10.1.1.254", 1001)
	checkCreateNetwork(t, true, "default", "contiv1", "data", "vlan", "10.1.1.1/24", "10.1.1.254", 99)
	checkCreateNetwork(t, true, "default", "contiv2", "data", "vxlan", "10.1.2.1/24", "10.1.2.254", 2001)
	checkCreateNetwork(t, true, "default", "contiv2", "data", "vxlan", "10.1.2.1/24", "10.1.2.254", 1000)

	// reset back to default values
	checkGlobalSet(t, false, "default", "1-4094", "1-10000")
}

// TestPolicyRules tests policy and rule REST objects
func TestPolicyRules(t *testing.T) {
	// create policy
	checkCreatePolicy(t, false, "default", "policy1")

	// verify policy on unknown tenant fails
	checkCreatePolicy(t, true, "tenant1", "policy1")

	// add rules
	checkCreateRule(t, false, "default", "policy1", "1", "in", "", "", "", "", "", "", "tcp", "allow", 1, 80)
	checkCreateRule(t, false, "default", "policy1", "2", "in", "", "", "", "", "", "", "", "deny", 1, 0)
	checkCreateRule(t, false, "default", "policy1", "3", "out", "", "", "", "", "", "", "tcp", "allow", 1, 80)
	checkCreateRule(t, false, "default", "policy1", "4", "in", "", "", "10.1.1.1/24", "", "", "", "tcp", "allow", 1, 80)
	checkCreateRule(t, false, "default", "policy1", "5", "out", "", "", "", "", "", "10.1.1.1/24", "tcp", "allow", 1, 80)
	checkCreateRule(t, false, "default", "policy1", "6", "in", "", "group1", "", "", "", "", "", "deny", 1, 0)
	checkCreateRule(t, false, "default", "policy1", "7", "out", "", "", "", "", "group1", "", "tcp", "allow", 1, 80)

	// verify duplicate rule id fails
	checkCreateRule(t, true, "default", "policy1", "1", "in", "", "", "", "", "", "", "tcp", "allow", 1, 80)

	// verify unknown directions fail
	checkCreateRule(t, true, "default", "policy1", "100", "both", "", "", "", "", "", "", "tcp", "allow", 1, 0)
	checkCreateRule(t, true, "default", "policy1", "100", "xyz", "", "", "", "", "", "", "tcp", "allow", 1, 0)

	// verify unknown protocol fails
	checkCreateRule(t, true, "default", "policy1", "100", "in", "", "", "", "", "", "", "xyz", "allow", 1, 80)

	// verify unknown action fails
	checkCreateRule(t, true, "default", "policy1", "100", "in", "", "", "", "", "", "", "tcp", "xyz", 1, 80)
	checkCreateRule(t, true, "default", "policy1", "100", "in", "", "", "", "", "", "", "tcp", "accept", 1, 80)

	// verify rule on unknown tenant/policy fails
	checkCreateRule(t, true, "default", "policy2", "100", "in", "", "", "", "", "", "", "", "allow", 1, 0)
	checkCreateRule(t, true, "tenant", "policy1", "100", "in", "", "", "", "", "", "", "", "allow", 1, 0)

	// verify invalid to/from and direction combos fail
	checkCreateRule(t, true, "default", "policy1", "100", "in", "", "", "", "invalid", "", "", "tcp", "allow", 1, 80)
	checkCreateRule(t, true, "default", "policy1", "100", "in", "", "", "", "", "invalid", "", "tcp", "allow", 1, 80)
	checkCreateRule(t, true, "default", "policy1", "100", "in", "", "", "", "", "", "invalid", "tcp", "allow", 1, 80)
	checkCreateRule(t, true, "default", "policy1", "100", "out", "invalid", "", "", "", "", "", "tcp", "allow", 1, 80)
	checkCreateRule(t, true, "default", "policy1", "100", "out", "", "invalid", "", "", "", "", "tcp", "allow", 1, 80)
	checkCreateRule(t, true, "default", "policy1", "100", "out", "", "", "invalid", "", "", "", "tcp", "allow", 1, 80)

	// verify cant specify both from/to network and from/to ip addresses
	checkCreateRule(t, true, "default", "policy1", "100", "in", "contiv", "", "10.1.1.1/24", "", "", "", "tcp", "allow", 1, 80)
	checkCreateRule(t, true, "default", "policy1", "100", "out", "", "", "", "contiv", "", "10.1.1.1/24", "tcp", "allow", 1, 80)

<<<<<<< HEAD
	// verify specifying epg and network fails
	checkCreateRule(t, true, "default", "policy1", "100", "in", "contiv", "group1", "", "", "", "", "tcp", "allow", 1, 80)
	checkCreateRule(t, true, "default", "policy1", "100", "out", "", "", "", "contiv", "group1", "", "tcp", "allow", 1, 80)
=======
	// verify cant match on non-existing networks
	checkCreateRule(t, true, "default", "policy1", "100", "in", "invalid", "", "", "", "", "", "tcp", "allow", 1, 80)
	checkCreateRule(t, true, "default", "policy1", "100", "out", "", "", "", "invalid", "", "", "tcp", "allow", 1, 80)

	// verify cant match on non-existing EPGs
	checkCreateRule(t, true, "default", "policy1", "100", "in", "invalid", "group1", "", "", "", "", "tcp", "allow", 1, 80)
	checkCreateRule(t, true, "default", "policy1", "100", "in", "contiv", "invalid", "", "", "", "", "tcp", "allow", 1, 80)
	checkCreateRule(t, true, "default", "policy1", "100", "out", "", "", "", "invalid", "group1", "", "tcp", "allow", 1, 80)
	checkCreateRule(t, true, "default", "policy1", "100", "out", "", "", "", "contiv", "invalid", "", "tcp", "allow", 1, 80)

>>>>>>> 9d8a09ff
	// checkCreateRule(t, true, tenant, policy, ruleID, dir, fnet, fepg, fip, tnet, tepg, tip, proto, prio, port)

	// delete rules
	checkDeleteRule(t, false, "default", "policy1", "1")
	checkDeleteRule(t, false, "default", "policy1", "2")
	checkDeleteRule(t, false, "default", "policy1", "3")
	checkDeleteRule(t, false, "default", "policy1", "4")
	checkDeleteRule(t, false, "default", "policy1", "5")
	checkDeleteRule(t, false, "default", "policy1", "6")
	checkDeleteRule(t, false, "default", "policy1", "7")

	// verify cant delete a rule and policy that doesnt exist
	checkDeleteRule(t, true, "default", "policy1", "100")
	checkDeletePolicy(t, true, "default", "policy2")

	// delete policy
	checkDeletePolicy(t, false, "default", "policy1")
}

// TestEpgPolicies tests attaching policy to EPG
func TestEpgPolicies(t *testing.T) {
	// create network
	checkCreateNetwork(t, false, "default", "contiv", "data", "vxlan", "10.1.1.1/16", "10.1.1.254", 1)

	// create policy
	checkCreatePolicy(t, false, "default", "policy1")

	// add rules
	checkCreateRule(t, false, "default", "policy1", "1", "in", "contiv", "", "", "", "", "", "tcp", "allow", 1, 80)
	checkCreateRule(t, false, "default", "policy1", "2", "in", "contiv", "", "", "", "", "", "", "deny", 1, 0)
	checkCreateRule(t, false, "default", "policy1", "3", "out", "", "", "", "contiv", "", "", "tcp", "allow", 1, 80)

	// create EPG and attach policy to it
	checkCreateEpg(t, false, "default", "contiv", "group1", []string{"policy1"})
	verifyEpgPolicy(t, "default", "contiv", "group1", "policy1")

	// create a policy and rule that matches on other policy
	checkCreatePolicy(t, false, "default", "policy2")
	checkCreateRule(t, false, "default", "policy2", "1", "in", "", "group1", "", "", "", "", "tcp", "allow", 1, 80)
	checkCreateRule(t, false, "default", "policy2", "2", "out", "", "", "", "", "group1", "", "tcp", "allow", 1, 80)
	checkCreateRule(t, false, "default", "policy2", "3", "in", "contiv", "", "", "", "", "", "tcp", "allow", 1, 80)
	checkCreateRule(t, false, "default", "policy2", "4", "out", "", "", "", "contiv", "", "", "tcp", "allow", 1, 80)
	checkCreateEpg(t, false, "default", "contiv", "group2", []string{"policy2"})
	verifyEpgPolicy(t, "default", "contiv", "group2", "policy2")

	// verify cant create/update EPGs that uses non-existing policies
	checkCreateEpg(t, true, "default", "contiv", "group3", []string{"invalid"})
	checkCreateEpg(t, true, "default", "contiv", "group2", []string{"invalid"})

	// verify cant create EPGs without tenant/network
	checkCreateEpg(t, true, "invalid", "contiv", "group3", []string{})
	checkCreateEpg(t, true, "default", "invalid", "group3", []string{})

	// change policy and verify EPG policy changes
	checkCreateEpg(t, false, "default", "contiv", "group3", []string{"policy1"})
	checkCreateEpg(t, false, "default", "contiv", "group3", []string{"policy2"})
	checkEpgPolicyDeleted(t, "default", "contiv", "group3", "policy1")
	verifyEpgPolicy(t, "default", "contiv", "group3", "policy2")

	// delete the EPG
	checkDeleteEpg(t, false, "default", "contiv", "group1")
	checkDeleteEpg(t, false, "default", "contiv", "group2")
	checkDeleteEpg(t, false, "default", "contiv", "group3")

	// verify epg policies are gone
	checkEpgPolicyDeleted(t, "default", "contiv", "group1", "policy1")
	checkEpgPolicyDeleted(t, "default", "contiv", "group2", "policy2")
	checkEpgPolicyDeleted(t, "default", "contiv", "group3", "policy2")

	// delete the policy
	checkDeletePolicy(t, false, "default", "policy1")
	checkDeletePolicy(t, false, "default", "policy2")

	// delete the network
	checkDeleteNetwork(t, false, "default", "contiv")
}

// TestAppProfile tests app-profile REST objects
func TestAppProfile(t *testing.T) {
	// Create two networks and 3 epgs
	checkCreateNetwork(t, false, "default", "net1", "data", "vlan", "10.1.1.1/16", "10.1.1.254", 1)
	checkCreateNetwork(t, false, "default", "net2", "data", "vlan", "20.1.1.1/16", "20.1.1.254", 2)
	checkCreateEpg(t, false, "default", "net1", "group1", []string{})
	checkCreateEpg(t, false, "default", "net1", "group2", []string{})
	checkCreateEpg(t, false, "default", "net2", "group3", []string{})
	checkCreateAppProfile(t, false, "default", "profile1", []string{})
	checkCreateAppProfile(t, false, "default", "profile2", []string{"group1"})
	checkCreateAppProfile(t, false, "default", "profile3", []string{"group1", "group3"})
	// Verify epg cant be deleted while part of app profile
	checkDeleteEpg(t, true, "default", "net1", "group1")
	verifyAppProfile(t, false, "default", "profile3", []string{"group1", "group3"})
	checkCreateAppProfile(t, false, "default", "profile3", []string{"group1", "group2", "group3"})
	verifyAppProfile(t, false, "default", "profile3", []string{"group1", "group2", "group3"})
	checkCreateAppProfile(t, true, "default", "profile4", []string{"group1", "invalid"})
	verifyAppProfile(t, true, "default", "profile4", []string{})
	verifyAppProfile(t, false, "default", "profile2", []string{"group1"})
	verifyAppProfile(t, false, "default", "profile1", []string{})
	checkDeleteAppProfile(t, false, "default", "profile1")
	checkDeleteAppProfile(t, false, "default", "profile2")
	checkDeleteAppProfile(t, false, "default", "profile3")
}<|MERGE_RESOLUTION|>--- conflicted
+++ resolved
@@ -740,22 +740,17 @@
 	checkCreateRule(t, true, "default", "policy1", "100", "in", "contiv", "", "10.1.1.1/24", "", "", "", "tcp", "allow", 1, 80)
 	checkCreateRule(t, true, "default", "policy1", "100", "out", "", "", "", "contiv", "", "10.1.1.1/24", "tcp", "allow", 1, 80)
 
-<<<<<<< HEAD
 	// verify specifying epg and network fails
 	checkCreateRule(t, true, "default", "policy1", "100", "in", "contiv", "group1", "", "", "", "", "tcp", "allow", 1, 80)
 	checkCreateRule(t, true, "default", "policy1", "100", "out", "", "", "", "contiv", "group1", "", "tcp", "allow", 1, 80)
-=======
 	// verify cant match on non-existing networks
 	checkCreateRule(t, true, "default", "policy1", "100", "in", "invalid", "", "", "", "", "", "tcp", "allow", 1, 80)
 	checkCreateRule(t, true, "default", "policy1", "100", "out", "", "", "", "invalid", "", "", "tcp", "allow", 1, 80)
 
 	// verify cant match on non-existing EPGs
-	checkCreateRule(t, true, "default", "policy1", "100", "in", "invalid", "group1", "", "", "", "", "tcp", "allow", 1, 80)
-	checkCreateRule(t, true, "default", "policy1", "100", "in", "contiv", "invalid", "", "", "", "", "tcp", "allow", 1, 80)
-	checkCreateRule(t, true, "default", "policy1", "100", "out", "", "", "", "invalid", "group1", "", "tcp", "allow", 1, 80)
-	checkCreateRule(t, true, "default", "policy1", "100", "out", "", "", "", "contiv", "invalid", "", "tcp", "allow", 1, 80)
-
->>>>>>> 9d8a09ff
+	checkCreateRule(t, true, "default", "policy1", "100", "in", "", "invalid", "", "", "", "", "tcp", "allow", 1, 80)
+	checkCreateRule(t, true, "default", "policy1", "100", "out", "", "", "", "", "invalid", "", "tcp", "allow", 1, 80)
+
 	// checkCreateRule(t, true, tenant, policy, ruleID, dir, fnet, fepg, fip, tnet, tepg, tip, proto, prio, port)
 
 	// delete rules
