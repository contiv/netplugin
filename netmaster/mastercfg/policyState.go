--- conflicted
+++ resolved
@@ -178,36 +178,16 @@
 
 	// See if user specified an endpoint Group in the rule
 	if rule.FromEndpointGroup != "" {
-<<<<<<< HEAD
-		epgKey := rule.TenantName + ":" + rule.FromEndpointGroup
-
-		// find the endpoint group
-		epg := contivModel.FindEndpointGroup(epgKey)
-		if epg == nil {
-			log.Errorf("Error finding endpoint group %s", epgKey)
-			return nil, core.Errorf("endpoint group not found")
-=======
 		remoteEpgID, err = GetEndpointGroupID(stateStore, rule.FromEndpointGroup, rule.FromNetwork, rule.TenantName)
 		if err != nil {
 			log.Errorf("Error finding endpoint group %s/%s/%s. Err: %v",
 				rule.FromEndpointGroup, rule.FromNetwork, rule.TenantName, err)
->>>>>>> 9d8a09ff
 		}
 	} else if rule.ToEndpointGroup != "" {
-<<<<<<< HEAD
-		epgKey := rule.TenantName + ":" + rule.ToEndpointGroup
-
-		// find the endpoint group
-		epg := contivModel.FindEndpointGroup(epgKey)
-		if epg == nil {
-			log.Errorf("Error finding endpoint group %s", epgKey)
-			return nil, core.Errorf("endpoint group not found")
-=======
 		remoteEpgID, err = GetEndpointGroupID(stateStore, rule.ToEndpointGroup, rule.ToNetwork, rule.TenantName)
 		if err != nil {
 			log.Errorf("Error finding endpoint group %s/%s/%s. Err: %v",
 				rule.ToEndpointGroup, rule.ToNetwork, rule.TenantName, err)
->>>>>>> 9d8a09ff
 		}
 	} else if rule.FromNetwork != "" {
 		netKey := rule.TenantName + ":" + rule.FromNetwork
