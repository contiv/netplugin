/***
Copyright 2014 Cisco Systems Inc. All rights reserved.

Licensed under the Apache License, Version 2.0 (the "License");
you may not use this file except in compliance with the License.
You may obtain a copy of the License at
http://www.apache.org/licenses/LICENSE-2.0

Unless required by applicable law or agreed to in writing, software
distributed under the License is distributed on an "AS IS" BASIS,
WITHOUT WARRANTIES OR CONDITIONS OF ANY KIND, either express or implied.
See the License for the specific language governing permissions and
limitations under the License.
*/

package master

import (
	"errors"
	"strconv"

	"github.com/contiv/netplugin/netmaster/docknet"
	"github.com/contiv/netplugin/netmaster/gstate"
	"github.com/contiv/netplugin/netmaster/mastercfg"
	"github.com/contiv/netplugin/utils"

	log "github.com/Sirupsen/logrus"
)

<<<<<<< HEAD
// getEndpointGroupID returns endpoint group Id for a service
// It autocreates the endpoint group if it doesnt exist
func getEndpointGroupID(serviceName, networkName, tenantName string) (int, error) {
	// If service name is not specified, we are done
	if serviceName == "" {
		// FIXME: Need a better way to handle default epg for the network
		return 0, nil
	}

	// form the key based on network and service name.
	epgKey := tenantName + ":" + serviceName

	// See if the epg exists
	epg := contivModel.FindEndpointGroup(epgKey)
	if epg == nil {
		return 0, core.Errorf("EPG %s not created", epgKey)
	}
=======
const maxEpgID = 65535
>>>>>>> 9d8a09ff

// FIXME: hack to allocate unique endpoint group ids
var globalEpgID = 1

// CreateEndpointGroup handles creation of endpoint group
func CreateEndpointGroup(tenantName, networkName, groupName string) error {
	var epgID int

	// Get the state driver
	stateDriver, err := utils.GetStateDriver()
	if err != nil {
		return err
	}

	// Read global config
	gCfg := gstate.Cfg{}
	gCfg.StateDriver = stateDriver
	err = gCfg.Read(tenantName)
	if err != nil {
		log.Errorf("error reading tenant cfg state. Error: %s", err)
		return err
	}

	// read the network config
	networkID := networkName + "." + tenantName
	nwCfg := &mastercfg.CfgNetworkState{}
	nwCfg.StateDriver = stateDriver
	err = nwCfg.Read(networkID)
	if err != nil {
		log.Errorf("Could not find network %s. Err: %v", networkID, err)
		return err
	}

	// params for docker network
	if GetClusterMode() == "docker" {
		// Create each EPG as a docker network
		err = docknet.CreateDockNet(tenantName, networkName, groupName, nwCfg)
		if err != nil {
			log.Errorf("Error creating docker network for group %s.%s. Err: %v", networkName, groupName, err)
			return err
		}
	}

	// assign unique endpoint group ids
	// FIXME: This is a hack. need to add a epgID resource
	for i := 0; i < maxEpgID; i++ {
		epgID = globalEpgID
		globalEpgID = globalEpgID + 1
		if globalEpgID > maxEpgID {
			globalEpgID = 1
		}
		epgCfg := &mastercfg.EndpointGroupState{}
		epgCfg.StateDriver = stateDriver
		err = epgCfg.Read(strconv.Itoa(epgID))
		if err != nil {
			break
		}
	}

	// Create epGroup state
	epgCfg := &mastercfg.EndpointGroupState{
		GroupName:       groupName,
		TenantName:      tenantName,
		NetworkName:     networkName,
		EndpointGroupID: epgID,
		PktTagType:      nwCfg.PktTagType,
		PktTag:          nwCfg.PktTag,
		ExtPktTag:       nwCfg.ExtPktTag,
	}

	epgCfg.StateDriver = stateDriver
	epgCfg.ID = mastercfg.GetEndpointGroupKey(groupName, networkName, tenantName)
	log.Debugf("##Create EpGroup %v network %v tagtype %v", groupName, networkName, nwCfg.PktTagType)

	// if aci mode allocate per-epg vlan. otherwise, stick to per-network vlan
	aciMode, rErr := IsAciConfigured()
	if rErr != nil {
		return rErr
	}

	// Special handling for ACI mode
	if aciMode {
		if epgCfg.PktTagType != "vlan" {
			log.Errorf("Network type must be VLAN for ACI mode")
			return errors.New("Network type must be VLAN for ACI mode")
		}

		pktTag, err := gCfg.AllocVLAN(0)
		if err != nil {
			return err
		}
		epgCfg.PktTag = int(pktTag)
		log.Debugf("ACI -- Allocated vlan %v for epg %v", pktTag, groupName)

	}

	err = epgCfg.Write()
	if err != nil {
		return err
	}

	return nil
}

// DeleteEndpointGroup handles endpoint group deletes
func DeleteEndpointGroup(tenantName, networkName, groupName string) error {
	// Get the state driver
	stateDriver, err := utils.GetStateDriver()
	if err != nil {
		return err
	}

	epgKey := mastercfg.GetEndpointGroupKey(groupName, networkName, tenantName)
	epgCfg := &mastercfg.EndpointGroupState{}
	epgCfg.StateDriver = stateDriver
	err = epgCfg.Read(epgKey)
	if err != nil {
		log.Errorf("error reading EPG key %s. Error: %s", epgKey, err)
		return err
	}

	// Delete the endpoint group state
	gCfg := gstate.Cfg{}
	gCfg.StateDriver = stateDriver
	err = gCfg.Read(epgCfg.TenantName)
	if err != nil {
		log.Errorf("error reading tenant cfg state. Error: %s", err)
		return err
	}

	// if aci mode we allocate per-epg vlan. free it here.
	aciMode, aErr := IsAciConfigured()
	if aErr != nil {
		return aErr
	}

	if aciMode {
		if epgCfg.PktTagType == "vlan" {
			err = gCfg.FreeVLAN(uint(epgCfg.PktTag))
			if err != nil {
				return err
			}
			log.Debugf("Freed vlan %v\n", epgCfg.PktTag)
		}
	}

	// Delete endpoint group
	err = epgCfg.Clear()
	if err != nil {
		log.Errorf("error writing epGroup config. Error: %v", err)
		return err
	}

	return docknet.DeleteDockNet(epgCfg.TenantName, epgCfg.NetworkName, epgCfg.GroupName)
}<|MERGE_RESOLUTION|>--- conflicted
+++ resolved
@@ -27,27 +27,7 @@
 	log "github.com/Sirupsen/logrus"
 )
 
-<<<<<<< HEAD
-// getEndpointGroupID returns endpoint group Id for a service
-// It autocreates the endpoint group if it doesnt exist
-func getEndpointGroupID(serviceName, networkName, tenantName string) (int, error) {
-	// If service name is not specified, we are done
-	if serviceName == "" {
-		// FIXME: Need a better way to handle default epg for the network
-		return 0, nil
-	}
-
-	// form the key based on network and service name.
-	epgKey := tenantName + ":" + serviceName
-
-	// See if the epg exists
-	epg := contivModel.FindEndpointGroup(epgKey)
-	if epg == nil {
-		return 0, core.Errorf("EPG %s not created", epgKey)
-	}
-=======
 const maxEpgID = 65535
->>>>>>> 9d8a09ff
 
 // FIXME: hack to allocate unique endpoint group ids
 var globalEpgID = 1
