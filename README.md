--- conflicted
+++ resolved
@@ -19,17 +19,11 @@
 `vagrant up`
 
 Note:
-<<<<<<< HEAD
 - Make sure VirtualBox is installed
 - The guest VM provisioning requires downloading packages from the Internet, so a http-proxy needs to be set in the VM. If you are behind one else the VM setup will fail. It can be specified by setting the VAGRANT_ENV variable to a string of a space separated `<env-var>=<value>` pairs.
-`VAGRANT_ENV="http_proxy=http://my.proxy.url https_proxy=http://my.proxy.url"`
- 
+`CONTIV_ENV="http_proxy=http://my.proxy.url https_proxy=http://my.proxy.url" vagrant up`
+
 `vagrant up`
-=======
-- make sure virtualbox is installed
-- The guest vm provisioning requires downloading packages from the Internet, so a http-proxy needs to be set in the vm if you are behind one else the vm setup will fail. It can be specified by setting the CONTIV_ENV variable to a string of a space separated `<env-var>=<value>` pairs.
-`CONTIV_ENV="http_proxy=http://my.proxy.url https_proxy=http://my.proxy.url" vagrant up`
->>>>>>> 9bd739b7
 
 `vagrant ssh netplugin-node1`
 
