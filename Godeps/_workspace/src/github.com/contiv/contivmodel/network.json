{
	"name": "contivModel",
	"objects": [
		{
			"name": "network",
			"type": "object",
			"key": [ "tenantName", "networkName"],
			"properties": {
				"networkName": {
					"type": "string",
					"title": "Network name",
					"length": 64,
					"format": "^(([a-zA-Z0-9]|[a-zA-Z0-9][a-zA-Z0-9\\\\-]*[a-zA-Z0-9])\\\\.)*([A-Za-z0-9]|[A-Za-z0-9][A-Za-z0-9\\\\-]*[A-Za-z0-9])$",
					"showSummary": true
				},
				"tenantName": {
					"type": "string",
					"title": "Tenant Name",
					"length": 64,
					"format": "^(([a-zA-Z0-9]|[a-zA-Z0-9][a-zA-Z0-9\\\\-]*[a-zA-Z0-9])\\\\.)*([A-Za-z0-9]|[A-Za-z0-9][A-Za-z0-9\\\\-]*[A-Za-z0-9])$"
				},
				"nwType": {
					"type": "string",
					"format": "^(infra|data)$",
					"default": "data",
					"title": "Network Type",
					"showSummary": true
				},
				"encap": {
					"type": "string",
					"format": "^(vlan|vxlan)$",
					"title": "Encapsulation",
					"showSummary": true
				},
				"pktTag": {
					"type": "int",
					"title": "Vlan/Vxlan Tag",
					"showSummary": true,
					"max": 4094
				},
				"subnet": {
					"type": "string",
					"format": "^((25[0-5]|2[0-4][0-9]|1[0-9][0-9]|[1-9]?[0-9])(\\\\.(25[0-5]|2[0-4][0-9]|1[0-9][0-9]|[1-9]?[0-9])){3})(\\\\-(25[0-5]|2[0-4][0-9]|1[0-9][0-9]|[1-9]?[0-9]))?/(3[0-1]|2[0-9]|1[0-9]|[1-9])$",
					"title": "Subnet",
					"showSummary": true
				},
				"gateway": {
					"type": "string",
					"format": "^((25[0-5]|2[0-4][0-9]|1[0-9][0-9]|[1-9]?[0-9])(\\\\.(25[0-5]|2[0-4][0-9]|1[0-9][0-9]|[1-9]?[0-9])){3})?$",
					"title": "Gateway",
					"showSummary": true
				},
				"ipv6Subnet": {
					"type": "string",
					"format": "^((((([0-9]|[a-f]|[A-F]){1,4})((\\\\:([0-9]|[a-f]|[A-F]){1,4}){7}))|(((([0-9]|[a-f]|[A-F]){1,4}\\\\:){0,6}|\\\\:)((\\\\:([0-9]|[a-f]|[A-F]){1,4}){0,6}|\\\\:)))/(1[0-2][0-7]|[1-9][0-9]|[1-9]))?$",
					"title": "IPv6Subnet",
					"showSummary": true
				},
				"ipv6Gateway": {
					"type": "string",
					"format": "^(((([0-9]|[a-f]|[A-F]){1,4})((\\\\:([0-9]|[a-f]|[A-F]){1,4}){7}))|(((([0-9]|[a-f]|[A-F]){1,4}\\\\:){0,6}|\\\\:)((\\\\:([0-9]|[a-f]|[A-F]){1,4}){0,6}|\\\\:)))?$",
					"title": "IPv6Gateway",
					"showSummary": true
				}
			},
			"link-sets": {
				"services": {
					"ref": "service"
				},
				"endpointGroups": {
					"ref": "endpointGroup"
				},
<<<<<<< HEAD
                                "servicelbs":{
					"ref": "servicelb"
                                }
=======
                "servicelbs":{
					"ref": "servicelb"
                }
>>>>>>> 9d8a09ff
			},
			"links": {
				"tenant": {
					"ref": "tenant"
				}
			}
		}
	]
}<|MERGE_RESOLUTION|>--- conflicted
+++ resolved
@@ -70,15 +70,9 @@
 				"endpointGroups": {
 					"ref": "endpointGroup"
 				},
-<<<<<<< HEAD
-                                "servicelbs":{
-					"ref": "servicelb"
-                                }
-=======
                 "servicelbs":{
 					"ref": "servicelb"
                 }
->>>>>>> 9d8a09ff
 			},
 			"links": {
 				"tenant": {
