{
	"name": "contivModel",
	"objects": [
		{
			"name": "appProfile",
			"type": "object",
			"key": [ "tenantName", "appProfileName" ],
			"properties": {
				"tenantName": {
					"type": "string",
					"title": "Tenant Name",
					"length": 64,
					"format": "^(([a-zA-Z0-9]|[a-zA-Z0-9][a-zA-Z0-9\\\\-]*[a-zA-Z0-9])\\\\.)*([A-Za-z0-9]|[A-Za-z0-9][A-Za-z0-9\\\\-]*[A-Za-z0-9])$"
				},
				"networkName": {
					"type": "string",
					"title": "Network of App Prof",
					"length": 64,
					"format": "^(([a-zA-Z0-9]|[a-zA-Z0-9][a-zA-Z0-9\\\\-]*[a-zA-Z0-9])\\\\.)*([A-Za-z0-9]|[A-Za-z0-9][A-Za-z0-9\\\\-]*[A-Za-z0-9])$"
				},
				"appProfileName": {
					"type": "string",
					"title": "Application Profile Name",
					"length": 64,
					"format": "^(([a-zA-Z0-9]|[a-zA-Z0-9][a-zA-Z0-9\\\\-]*[a-zA-Z0-9])\\\\.)*([A-Za-z0-9]|[A-Za-z0-9][A-Za-z0-9\\\\-]*[A-Za-z0-9])$"
				},
				"endpointGroups": {
					"type": "array",
					"items": "string",
					"title": "Member groups of the appProf"
<<<<<<< HEAD
				},
				"tenantName": {
					"type": "string",
					"title": "Tenant Name"
=======
>>>>>>> 9d8a09ff
				}
			},
			"link-sets": {
				"endpointGroups": {
					"ref": "endpointGroup"
				}
			},
			"links": {
				"tenant": {
					"ref": "tenant"
				}
			}
		}
	]
}<|MERGE_RESOLUTION|>--- conflicted
+++ resolved
@@ -28,13 +28,6 @@
 					"type": "array",
 					"items": "string",
 					"title": "Member groups of the appProf"
-<<<<<<< HEAD
-				},
-				"tenantName": {
-					"type": "string",
-					"title": "Tenant Name"
-=======
->>>>>>> 9d8a09ff
 				}
 			},
 			"link-sets": {
